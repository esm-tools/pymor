pymorize:
  # Settings for configurizing Pymorize itself
  version: 0.1.0
  interactive: true # If true, prompt user for input
global:
  cmor_table_dir: ./cmip6-cmor-tables/Tables/
  output_dir: /path/to/output/dir
  global_nc_attrs:
    CMIP_Era: CMIP6
    CMIP_Version: v20191001
pipelines:
  - id: generic_pipe
    actions:
      - set_cmor_metadata: null
      - convert_units: null
  - id: custom_a
    actions:
      - linear_transform:
          args: []
          kwargs:
            slope: 1.0
            intercept: 0.0
rules:
  - model_variable: w
    cmor_variable: wo
    input_patterns:
      - pattern1
      - pattern.*.nc
  - model_variable: u
    cmor_variable: uo
    cmor_table: CMIP6_Omon.json
    input_patterns:
      - /path/to/fesom/output/files/*_u.nc
    pipelines: [generic_pipe]
  - model_variable: salt
    model_units: PSU
    cmor_variable: so
    cmor_table: CMIP6_Omon.json
    input_patterns:
      - /path/to/fesom/output/files/*_salt.nc
    output_file: salt.nc
  - model_variable: ssh
    model_units: m
    cmor_variable: zos
    cmor_table: CMIP6_Omon.json
    input_patterns:
      - /path/to/fesom/output/files/*_ssh.nc
    output_file: ssh.nc
  - model_variable: u
    model_units: m/s
    cmor_variable: uo
    cmor_table: CMIP6_Omon.json
    input_patterns:
      - /path/to/fesom/output/files/*_u.nc
    output_file: u.nc
  - model_variable: temp
    model_units: degC
    cmor_variable: thetao
    cmor_table: CMIP6_Omon.json
    input_patterns:
      - /path/to/fesom/output/files/*_temp.nc
<<<<<<< HEAD
    output_file: temp.nc
    actions:
      - pymorize.generic.set_cmor_metadata:
      - pymorize.generic.convert_units:
          kwargs:
            source_units: degC
            target_units: K
    CMIP_Era: CMIP5 # Override global setting
=======
    output_file: temp.nc
>>>>>>> c5dd48fb
<|MERGE_RESOLUTION|>--- conflicted
+++ resolved
@@ -59,15 +59,4 @@
     cmor_table: CMIP6_Omon.json
     input_patterns:
       - /path/to/fesom/output/files/*_temp.nc
-<<<<<<< HEAD
-    output_file: temp.nc
-    actions:
-      - pymorize.generic.set_cmor_metadata:
-      - pymorize.generic.convert_units:
-          kwargs:
-            source_units: degC
-            target_units: K
-    CMIP_Era: CMIP5 # Override global setting
-=======
-    output_file: temp.nc
->>>>>>> c5dd48fb
+    output_file: temp.nc