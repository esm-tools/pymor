--- conflicted
+++ resolved
@@ -276,13 +276,9 @@
         # :PS: @PG the following functions are not defined yet
         # self._check_rules_for_table()
         # self._check_rules_for_output_dir()
-<<<<<<< HEAD
-        self._check_is_subperiod()
-        self._check_units()
-=======
         # FIXME(PS): Turn off this check, see GH #59 (https://tinyurl.com/3z7d8uuy)
         # self._check_is_subperiod()
->>>>>>> ebf53e72
+        self._check_units()
 
     def _check_is_subperiod(self):
         logger.info("checking frequency in netcdf file and in table...")
