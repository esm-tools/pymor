# For more information see: https://docs.github.com/en/actions/automating-builds-and-tests/building-and-testing-python

name: Run Basic Tests
on:
  push:
    branches: ["main"]
  pull_request:
    branches: ["main"]
jobs:
  test:
    runs-on: ubuntu-latest
    strategy:
      fail-fast: false
      matrix:
        python-version: ["3.9", "3.10", "3.11", "3.12"]
    steps:
      - uses: actions/checkout@v4
        with:
          submodules: recursive
      - name: Set up Python ${{ matrix.python-version }}
        uses: actions/setup-python@v5
        with:
          python-version: ${{ matrix.python-version }}
      - name: Set up NetCDF4 with HDF5 support
        run: |
          sudo apt-get update
          sudo apt-get install -y libnetcdf-dev libhdf5-dev
      - name: Install dependencies
        run: |
          python -m pip install --upgrade pip
          if ${{ matrix.python-version == '3.12' }}; then pip install --upgrade setuptools; fi
      - name: Install package
        run: |
          python -m pip install .[dev]
<<<<<<< HEAD
      - name: Lint with flake8
        run: |
          # stop the build if there are Python syntax errors or undefined names
          flake8 . --count --select=E9,F63,F7,F82 --show-source --statistics
          # exit-zero treats all errors as warnings. The GitHub editor is 127 chars wide
          flake8 . --count --exit-zero --max-complexity=10 --max-line-length=127 --statistics
      - name: Check internet connectivity of CI runner
        run: |
          sudo apt-get install -y curl
          curl -s  https://packagecloud.io/install/repositories/ookla/speedtest-cli/script.deb.sh | sudo bash
          sudo apt-get install -y speedtest
          speedtest --accept-license
=======
>>>>>>> 8cac4c05
      - name: Test if data will work (Meta-Test)
        run: |
          export HDF5_DEBUG=1
          export NETCDF_DEBUG=1
          export XARRAY_ENGINE=h5netcdf
          export PREFECT_SERVER_EPHEMERAL_STARTUP_TIMEOUT_SECONDS=300
          pytest -vvv -s --cov tests/meta/*.py
      - name: Test with pytest (Unit)
        run: |
          export XARRAY_ENGINE=h5netcdf
          export PREFECT_SERVER_EPHEMERAL_STARTUP_TIMEOUT_SECONDS=300
          pytest -vvv -s --cov tests/unit/**.py
      - name: Test with pytest (Integration)
        run: |
          export XARRAY_ENGINE=h5netcdf
          export PREFECT_SERVER_EPHEMERAL_STARTUP_TIMEOUT_SECONDS=300
          pytest -vvv -s --cov tests/integration/*.py
      - name: Test with doctest
        run: |
          export PREFECT_SERVER_EPHEMERAL_STARTUP_TIMEOUT_SECONDS=300
          PYTHONPATH=src pytest -v --doctest-modules src/
  check_format:
    runs-on: ubuntu-latest
    strategy:
      fail-fast: false
      matrix:
        python-version: ["3.9"]
    steps:
      - uses: actions/checkout@v4
        with:
          submodules: recursive
      - name: Set up Python ${{ matrix.python-version }}
        uses: actions/setup-python@v5
        with:
          python-version: ${{ matrix.python-version }}
      - name: Install dependencies
        run: |
          python -m pip install --upgrade pip
          python -m pip install black
          python -m pip install flake8 pytest
          python -m pip install isort
          python -m pip install yamllint
          if ${{ matrix.python-version == '3.12' }}; then pip install --upgrade setuptools; fi
      - name: Install package
        run: |
          python -m pip install .[dev]
      - name: Run isort
        run: |
          isort --profile black --check --skip ./cmip6-cmor-tables --skip ./versioneer.py .
      - name: Lint with flake8
        run: |
          ## stop the build if there are Python syntax errors or undefined names
          #flake8 . --count --select=E9,F63,F7,F82 --show-source --statistics
          ## exit-zero treats all errors as warnings. The GitHub editor is 127 chars wide
          #flake8 . --count --exit-zero --max-complexity=10 --max-line-length=127 --statistics
          # stop at any error
          flake8 . --show-source --statistics --exclude ./cmip6-cmor-tables,./build,_version.py,./src/pymorize/webapp.py
      - name: Run black
        run: |
          black --check --extend-exclude 'cmip6-cmor-tables|versioneer\.py|webapp\.py' .
      - name: yamllint
        run: |
          yamllint -d "{extends: default, rules: {line-length: {level: 'warning'}}, ignore: ['cmip6-cmor-tables']}" .<|MERGE_RESOLUTION|>--- conflicted
+++ resolved
@@ -32,7 +32,6 @@
       - name: Install package
         run: |
           python -m pip install .[dev]
-<<<<<<< HEAD
       - name: Lint with flake8
         run: |
           # stop the build if there are Python syntax errors or undefined names
@@ -45,8 +44,6 @@
           curl -s  https://packagecloud.io/install/repositories/ookla/speedtest-cli/script.deb.sh | sudo bash
           sudo apt-get install -y speedtest
           speedtest --accept-license
-=======
->>>>>>> 8cac4c05
       - name: Test if data will work (Meta-Test)
         run: |
           export HDF5_DEBUG=1
