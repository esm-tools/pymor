--- conflicted
+++ resolved
@@ -31,12 +31,9 @@
         "cf_xarray",
         "chemicals",
         "click-loguru",
-<<<<<<< HEAD
+        "dill",
         "dpath",
-=======
-        "dill",
         "pendulum",
->>>>>>> 8f4b4989
         "pint-xarray",
         "pyyaml",
         "questionary",
