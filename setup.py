--- conflicted
+++ resolved
@@ -42,37 +42,21 @@
         "versioneer",
         "xarray",
     ],
-<<<<<<< HEAD
-    development_requires=[
-        "black",
-        "flake8",
-        "isort",
-        "pooch",
-        "pre-commit",
-        "pytest",
-        "pytest-asyncio",
-        "pytest-cov",
-        "pytest-xdist",
-        "sphinx",
-        "sphinx_rtd_theme",
-    ],
-=======
     extras_require={
         "dev": [
             "black",
             "flake8",
             "isort",
+            "pooch",
             "pre-commit",
             "pytest",
             "pytest-asyncio",
             "pytest-cov",
             "pytest-xdist",
-            "pyfakefs",
             "sphinx",
             "sphinx_rtd_theme",
         ],
     },
->>>>>>> 3445e26c
     entry_points={
         "console_scripts": [
             "pymorize=pymorize.cli:main",
