import io
import os
import re

from setuptools import find_packages, setup

import versioneer


def read(filename):
    filename = os.path.join(os.path.dirname(__file__), filename)
    text_type = type("")
    with io.open(filename, mode="r", encoding="utf-8") as fd:
        return re.sub(text_type(r":[a-z]+:`~?(.*?)`"), text_type(r"``\1``"), fd.read())


setup(
    name="pymorize",
    python_requires=">=3.9, <4",
    version=versioneer.get_version(),
    cmdclass=versioneer.get_cmdclass(),
    url="https://github.com/pgierz/pymorize",
    license="MIT",
    author="Paul Gierz",
    author_email="pgierz@awi.de",
    description="Makes CMOR Simple",
    long_description=read("README.rst"),
    package_dir={"": "src"},
    packages=find_packages(where="src", exclude=("tests",)),
    install_requires=[
        "cf_xarray",
        "click-loguru",
<<<<<<< HEAD
        "pendulum",
=======
        "dill",
>>>>>>> 4460934e
        "pint-xarray",
        "pyyaml",
        "questionary",
        "rich-click",
        "versioneer",
        "xarray",
        "chemicals"
    ],
    development_requires=[
        "black",
        "flake8",
        "isort",
        "pre-commit",
        "pytest",
        "pytest-asyncio",
        "pytest-cov",
        "pytest-xdist",
        "sphinx",
        "sphinx_rtd_theme",
    ],
    entry_points={
        "console_scripts": [
            "pymorize=pymorize.cli:main",
        ],
        "pymorize.cli_subcommands": [
            "plugins=pymorize.plugins:plugins",
            "externals=pymorize.externals:externals",
        ],
    },
    package_data={},
    classifiers=[
        "Development Status :: 2 - Pre-Alpha",
        "License :: OSI Approved :: MIT License",
        "Programming Language :: Python",
        "Programming Language :: Python :: 3",
        "Programming Language :: Python :: 3.9",
        "Programming Language :: Python :: 3.10",
        "Programming Language :: Python :: 3.11",
        "Programming Language :: Python :: 3.12",
    ],
)<|MERGE_RESOLUTION|>--- conflicted
+++ resolved
@@ -30,18 +30,15 @@
     install_requires=[
         "cf_xarray",
         "click-loguru",
-<<<<<<< HEAD
         "pendulum",
-=======
         "dill",
->>>>>>> 4460934e
         "pint-xarray",
         "pyyaml",
         "questionary",
         "rich-click",
         "versioneer",
         "xarray",
-        "chemicals"
+        "chemicals",
     ],
     development_requires=[
         "black",
